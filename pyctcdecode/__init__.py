# Copyright 2021-present Kensho Technologies, LLC.
from .alphabet import Alphabet  # noqa
from .decoder import BeamSearchDecoderCTC, build_ctcdecoder  # noqa
<<<<<<< HEAD
from .language_model import LanguageModel  # noqa


__package_name__ = "pyctcdecode"
__version__ = "0.5.0"
=======
from .language_model import LanguageModel  # noqa
>>>>>>> b5a0038b
<|MERGE_RESOLUTION|>--- conflicted
+++ resolved
@@ -1,12 +1,4 @@
 # Copyright 2021-present Kensho Technologies, LLC.
 from .alphabet import Alphabet  # noqa
 from .decoder import BeamSearchDecoderCTC, build_ctcdecoder  # noqa
-<<<<<<< HEAD
-from .language_model import LanguageModel  # noqa
-
-
-__package_name__ = "pyctcdecode"
-__version__ = "0.5.0"
-=======
-from .language_model import LanguageModel  # noqa
->>>>>>> b5a0038b
+from .language_model import LanguageModel  # noqa