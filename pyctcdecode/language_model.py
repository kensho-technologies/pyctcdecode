# Copyright 2021-present Kensho Technologies, LLC.
from __future__ import division

import abc
import json
import logging
import os
import re
import shutil
from typing import Any, Collection, Dict, Iterable, List, Optional, Pattern, Set, Tuple, cast

import numpy as np
import os
from pathlib import Path
from pygtrie import CharTrie  # type: ignore

from .constants import (
    AVG_TOKEN_LEN,
    DEFAULT_ALPHA,
    DEFAULT_BETA,
    DEFAULT_HOTWORD_WEIGHT,
    DEFAULT_SCORE_LM_BOUNDARY,
    DEFAULT_UNK_LOGP_OFFSET,
    LOG_BASE_CHANGE_FACTOR,
)

DEFAULT_MODEL_FILE_NAME = "kenLM.arpa"


logger = logging.getLogger(__name__)

try:
    import kenlm  # type: ignore
except ImportError:
    logger.warning(
        "kenlm python bindings are not installed. Most likely you want to install it using: "
        "pip install https://github.com/kpu/kenlm/archive/master.zip"
    )


def load_unigram_set_from_arpa(arpa_path: str) -> Set[str]:
    """Read unigrams from arpa file."""
    unigrams = set()
    with open(arpa_path) as f:
        start_1_gram = False
        for line in f:
            line = line.strip()
            if line == "\\1-grams:":
                start_1_gram = True
            elif line == "\\2-grams:":
                break
            if start_1_gram and len(line) > 0:
                parts = line.split("\t")
                if len(parts) == 3:
                    unigrams.add(parts[1])
    if len(unigrams) == 0:
        raise ValueError("No unigrams found in arpa file. Something is wrong with the file.")
    return unigrams


def _prepare_unigram_set(unigrams: Collection[str], kenlm_model: kenlm.Model) -> Set[str]:
    """Filter unigrams down to vocabulary that exists in kenlm_model."""
    if len(unigrams) < 1000:
        logger.warning(
            "Only %s unigrams passed as vocabulary. Is this small or artificial data?",
            len(unigrams),
        )
    unigram_set = set(unigrams)
    unigram_set = set([t for t in unigram_set if t in kenlm_model])
    retained_fraction = 1.0 if len(unigrams) == 0 else len(unigram_set) / len(unigrams)
    if retained_fraction < 0.1:
        logger.warning(
            "Only %s%% of unigrams in vocabulary found in kenlm model-- this might mean that your "
            "vocabulary and language model are incompatible. Is this intentional?",
            round(retained_fraction * 100, 1),
        )
    return unigram_set


def _get_empty_lm_state() -> kenlm.State:
    """Get unintialized kenlm state."""
    try:
        kenlm_state = kenlm.State()
    except ImportError:
        raise ValueError("To use a language model, you need to install kenlm.")
    return kenlm_state


class HotwordScorer:
    def __init__(
        self,
        match_ptn: Pattern[str],
        char_trie: CharTrie,
        weight: float = DEFAULT_HOTWORD_WEIGHT,
    ) -> None:
        """Scorer for hotwords if provided.

        Args:
            match_ptn: match pattern for hotword unigrams
            char_trie: trie for all hotwords to do partial matching
            weight: weight for score increase
        """
        self._match_ptn = match_ptn
        self._char_trie = char_trie
        self._weight = weight

    def __contains__(self, item: str) -> bool:
        """Contains."""
        return cast(bool, self._char_trie.has_node(item) > 0)

    def score(self, text: str) -> float:
        """Get total hotword score for input text."""
        return self._weight * len(self._match_ptn.findall(text))

    def score_partial_token(self, token: str) -> float:
        """Get total hotword score for input text."""
        if token in self:
            # find shortest unigram starting with the given partial token
            min_len = len(next(self._char_trie.iterkeys(token, shallow=True)))
            # scale score by length of unigram matched so far
            score = self._weight * len(token) / min_len
        else:
            score = 0.0
        return score

    @classmethod
    def build_scorer(
        cls, hotwords: Optional[Iterable[str]] = None, weight: float = DEFAULT_HOTWORD_WEIGHT
    ) -> "HotwordScorer":
        """Use hotword list to create regex pattern and character trie for scoring."""
        # make sure we get an iterable
        hotwords = hotwords or []
        # remove whitespace
        hotwords = [s.strip() for s in hotwords if len(s.strip()) > 0]
        if len(hotwords) > 0:
            hotword_unigrams = []
            for ngram in hotwords:
                # split ngrams to get words
                for unigram in ngram.split():
                    hotword_unigrams.append(unigram)

            # create pattern to match full words
            # sort by length to get longest possible match
            # use lookahead and lookbehind to match on word boundary instead of '\b' to only match
            # on space or bos/eos
            match_ptn = re.compile(
                r"|".join(
                    [
                        r"(?<!\S)" + re.escape(s) + r"(?!\S)"
                        for s in sorted(hotword_unigrams, key=len, reverse=True)
                    ]
                )
            )

            # create trie for partial word matches
            char_trie = CharTrie.fromkeys(hotword_unigrams)
        else:
            # make an unmatchable pattern
            match_ptn = re.compile(r"^\b$")
            # empty trie
            char_trie = CharTrie()
        return cls(match_ptn, char_trie, weight)


class AbstractLanguageModel(abc.ABC):
    @property
    @abc.abstractmethod
    def order(self) -> int:
        """Get the order of the n-gram language model."""
        raise NotImplementedError()

    @abc.abstractmethod
    def get_start_state(self) -> List[kenlm.State]:
        """Get initial lm state."""
        raise NotImplementedError()

    @abc.abstractmethod
    def score_partial_token(self, partial_token: str) -> float:
        """Get partial token score."""
        raise NotImplementedError()

    @abc.abstractmethod
    def score(
        self, prev_state: kenlm.State, word: str, is_last_word: bool = False
    ) -> Tuple[float, kenlm.State]:
        """Score word conditional on previous lm state."""
        raise NotImplementedError()

    def save_to_dir(self, filepath: str) -> None:
        """Save model to a directory."""
        # this is deliberately not abstract
        raise NotImplementedError()

    @classmethod
    def load_from_dir(cls, filepath: str) -> "AbstractLanguageModel":
        """Load a model from a directory."""
        raise NotImplementedError()


class LanguageModel(AbstractLanguageModel):
    # serializatoin constants
    # json attrs will get serialized into a single json file
    JSON_ATTRS = ("alpha", "beta", "unk_score_offset", "score_boundary")
    _ATTRS_SERIALIZED_FILENAME = "attrs.json"
    _UNIGRAMS_SERIALIZED_FILENAME = "unigrams.txt"

    def __init__(
        self,
        kenlm_model: kenlm.Model,
        unigrams: Optional[Collection[str]] = None,
        alpha: float = DEFAULT_ALPHA,
        beta: float = DEFAULT_BETA,
        unk_score_offset: float = DEFAULT_UNK_LOGP_OFFSET,
        score_boundary: bool = DEFAULT_SCORE_LM_BOUNDARY,
    ) -> None:
        """Language model container class to consolidate functionality.

        Args:
            kenlm_model: instance of kenlm n-gram language model `kenlm.Model`
            unigrams: list of known word unigrams
            alpha: weight for language model during shallow fusion
            beta: weight for length score adjustment of during scoring
            unk_score_offset: amount of log score offset for unknown tokens
            score_boundary: whether to have kenlm respect boundaries when scoring
        """
        self._kenlm_model = kenlm_model
        if unigrams is None:
            logger.warning("No known unigrams provided, decoding results might be a lot worse.")
            unigram_set = set()
            char_trie = None
        else:
            unigram_set = _prepare_unigram_set(unigrams, self._kenlm_model)
            char_trie = CharTrie.fromkeys(unigram_set)
        self._unigram_set = unigram_set
        self._char_trie = char_trie
        self.alpha = alpha
        self.beta = beta
        self.unk_score_offset = unk_score_offset
        self.score_boundary = score_boundary

    @property
    def order(self) -> int:
        """Get the order of the n-gram language model."""
        return cast(int, (self._kenlm_model.order))

    def get_start_state(self) -> kenlm.State:
        """Get initial lm state."""
        start_state = _get_empty_lm_state()
        if self.score_boundary:
            self._kenlm_model.BeginSentenceWrite(start_state)
        else:
            self._kenlm_model.NullContextWrite(start_state)
        return start_state

    def _get_raw_end_score(self, start_state: kenlm.State) -> float:
        """Calculate final lm score."""
        if self.score_boundary:
            end_state = _get_empty_lm_state()
            score: float = self._kenlm_model.BaseScore(start_state, "</s>", end_state)
        else:
            score = 0.0
        return score

    def score_partial_token(self, partial_token: str) -> float:
        """Get partial token score."""
        if self._char_trie is None:
            is_oov = 1.0
        else:
            is_oov = int(self._char_trie.has_node(partial_token) == 0)
        unk_score = self.unk_score_offset * is_oov
        # if unk token length exceeds expected length then additionally decrease score
        if len(partial_token) > AVG_TOKEN_LEN:
            unk_score = unk_score * len(partial_token) / AVG_TOKEN_LEN
        return unk_score

    def score(
        self, prev_state: kenlm.State, word: str, is_last_word: bool = False
    ) -> Tuple[float, kenlm.State]:
        """Score word conditional on start state."""
        end_state = _get_empty_lm_state()
        lm_score = self._kenlm_model.BaseScore(prev_state, word, end_state)
        # override UNK prob. use unigram set if we have because it's faster
        if (
            len(self._unigram_set) > 0
            and word not in self._unigram_set
            or word not in self._kenlm_model
        ):
            lm_score += self.unk_score_offset
        # add end of sentence context if needed
        if is_last_word:
            # note that we want to return the unmodified end_state to keep extension capabilities
            lm_score = lm_score + self._get_raw_end_score(end_state)
        lm_score = self.alpha * lm_score * LOG_BASE_CHANGE_FACTOR + self.beta
        return lm_score, end_state

<<<<<<< HEAD
    @classmethod
    def load_from_hf_hub(
        cls,
        pretrained_path: str,
        unigrams: Optional[Collection[str]] = None,
        alpha: float = DEFAULT_ALPHA,
        beta: float = DEFAULT_BETA,
        unk_score_offset: float = DEFAULT_UNK_LOGP_OFFSET,
        score_boundary: bool = DEFAULT_SCORE_LM_BOUNDARY,
        model_file_name: str = DEFAULT_MODEL_FILE_NAME,
    ):
        """Class method to load model from https://huggingface.co/

        Args:
            pretrained_path: string, the `model id` of a pretrained model hosted inside a model
                repo on https://huggingface.co/. Valid model ids can be namespaced under a user or
                organization name, like ``kensho/5gram-spanish-kenLM``. For more information, please
                take a look at https://huggingface.co/docs/hub/main .
            unigrams: list of known word unigrams
            alpha: weight for language model during shallow fusion
            beta: weight for length score adjustment of during scoring
            unk_score_offset: amount of log score offset for unknown tokens
            score_boundary: whether to have kenlm respect boundaries when scoring
            model_file_name: file name of the model as expected to be saved on https://huggingface.co/.
        """
        if os.path.isfile(pretrained_path):
            logger.info(f"Path to local file {pretrained_path} provided. Loading KenLM model from local file.")
            kenlm_model_path = pretrained_path
        else:
            from . import __version__ as VERSION, __package_name__ as LIBRARY_NAME

            CACHE_DIRECTORY = os.path.join(Path.home(), ".cache", LIBRARY_NAME)

            try:
                from huggingface_hub import hf_hub_download
            except ImportError:
                raise ImportError(
                    "You need to install huggingface_hub to use `load_from_hf_hub`. "
                    "See https://pypi.org/project/huggingface-hub/ for installation."
                )

            # download and cache model
            kenlm_model_path = hf_hub_download(
                repo_id=pretrained_path, 
                filename=model_file_name,
                library_name=LIBRARY_NAME,
                library_version=VERSION,
                cache_dir=CACHE_DIRECTORY,
            )

        # load unigrams if possible
        if unigrams is None:
            try:
                unigrams = load_unigram_set_from_arpa(kenlm_model_path)
            except ValueError:
                logger.warning(
                    "Unigrams not provided and cannot be automatically determined from LM file (only "
                    "arpa format). Decoding accuracy might be reduced."
                )

        # load KenLM model
        kenlm_model = kenlm.Model(kenlm_model_path)

        return cls(kenlm_model, unigrams, alpha=alpha, beta=beta, unk_score_offset=unk_score_offset, score_boundary=score_boundary)
=======
    # Serialization stuff below
    # Language models are annoying to serialize because the kenlm model MUST be an actual file
    # and not just something that is file-like. Language models are written to a directory with
    # three files:
    #       unigrams.txt: hold the unigrams. Empty (not non-existent) if there are no unigrams
    #       attrs.json: json serialized attributes for alpha, beta, etc
    #       kenlm file (.arpa, .bin, or .binary)
    # No other files are allowed in the directory (hidden files are ignored)

    @property
    def serializable_attrs(self) -> Dict[str, Any]:
        """Get a dictionary of the attributes to serialize to json."""
        json_attrs = {}
        for attr in LanguageModel.JSON_ATTRS:
            val = getattr(self, attr)
            if val is None:
                raise ValueError(f"attribute {attr} not found. Cannot serialize")
            json_attrs[attr] = val
        return json_attrs

    def save_to_dir(self, filepath: str) -> None:
        """Save to a directory."""
        json_attrs = self.serializable_attrs
        json_attr_path = os.path.join(filepath, self._ATTRS_SERIALIZED_FILENAME)
        unigrams_path = os.path.join(filepath, self._UNIGRAMS_SERIALIZED_FILENAME)
        kenlm_filename = os.path.split(self._kenlm_model.path.decode("utf-8"))[1]
        kenlm_path = os.path.join(filepath, kenlm_filename)

        with open(json_attr_path, "w") as fi:
            json.dump(json_attrs, fi)

        with open(unigrams_path, "w") as fi:
            for unigram in sorted(self._unigram_set):
                fi.write(unigram + "\n")

        logger.info(
            "copying kenlm model from %s to %s. " "This may take some time",
            self._kenlm_model.path,
            kenlm_path,
        )
        shutil.copy2(self._kenlm_model.path, kenlm_path)

    @staticmethod
    def parse_directory_contents(filepath: str) -> Dict[str, str]:
        """Check the contents of a directory for the correct files."""
        contents = os.listdir(filepath)
        # filter out hidden files
        contents = [c for c in contents if not c.startswith(".") and not c.startswith("__")]
        if len(contents) != 3:
            raise ValueError(
                f"Found wrong number of files in directory. " f"Expected 3 files, found {contents}"
            )
        if LanguageModel._ATTRS_SERIALIZED_FILENAME not in contents:
            raise ValueError(f"did not find attributes file in files: {contents}")
        else:
            contents.remove(LanguageModel._ATTRS_SERIALIZED_FILENAME)
        if LanguageModel._UNIGRAMS_SERIALIZED_FILENAME not in contents:
            raise ValueError(f"did not find unigrams file in files: {contents}")
        else:
            contents.remove(LanguageModel._UNIGRAMS_SERIALIZED_FILENAME)
        # now all that's left is the kenlm file, which can be ".arpa" or ".bin"
        kenlm_file = contents[0]
        if os.path.splitext(kenlm_file)[1] not in {".arpa", ".bin", ".binary"}:
            raise ValueError(
                f"Explected kenlm file to end in `.arpa` or `.bin(ary)`. Found {kenlm_file}"
            )
        return {
            "json_attrs": os.path.join(filepath, LanguageModel._ATTRS_SERIALIZED_FILENAME),
            "unigrams": os.path.join(filepath, LanguageModel._UNIGRAMS_SERIALIZED_FILENAME),
            "kenlm": os.path.join(filepath, kenlm_file),
        }

    @classmethod
    def load_from_dir(cls, filepath: str) -> "LanguageModel":
        """Load from a directory."""
        filenames = cls.parse_directory_contents(filepath)
        with open(filenames["json_attrs"], "r") as fi:
            json_attrs = json.load(fi)
        if set(json_attrs.keys()) != set(cls.JSON_ATTRS):
            raise ValueError(
                f"Expected json serialized attributes to be {cls.JSON_ATTRS} "
                f"but found {json_attrs.keys()}"
            )

        with open(filenames["unigrams"], "r") as fi:
            unigrams = fi.read().splitlines()

        kenlm_model = kenlm.Model(filenames["kenlm"])
        return cls(kenlm_model, unigrams, **json_attrs)
>>>>>>> b50b5ae3


class MultiLanguageModel(AbstractLanguageModel):
    def __init__(self, language_models: List[LanguageModel]) -> None:
        """Container for multiple language models.

        Args:
            language_models: list of language models
        """
        if len(language_models) < 2:
            raise ValueError("This class is meant to contain at least 2 language models.")
        self._language_models = language_models

    @property
    def order(self) -> int:
        """Get the maximum order of the contained n-gram language model."""
        return max([lm.order for lm in self._language_models])

    def get_start_state(self) -> List[kenlm.State]:
        """Get initial lm state."""
        return [lm.get_start_state() for lm in self._language_models]

    def score_partial_token(self, partial_token: str) -> float:
        """Get partial token score."""
        return float(
            np.mean([lm.score_partial_token(partial_token) for lm in self._language_models])
        )

    def score(
        self, prev_state: List[kenlm.State], word: str, is_last_word: bool = False
    ) -> Tuple[float, List[kenlm.State]]:
        """Score word conditional on previous lm state."""
        score = 0.0
        end_state = []
        for lm_prev_state, lm in zip(prev_state, self._language_models):
            lm_score, lm_end_state = lm.score(lm_prev_state, word, is_last_word=is_last_word)
            score += lm_score
            end_state.append(lm_end_state)
        score = score / len(self._language_models)
        return score, end_state<|MERGE_RESOLUTION|>--- conflicted
+++ resolved
@@ -10,7 +10,6 @@
 from typing import Any, Collection, Dict, Iterable, List, Optional, Pattern, Set, Tuple, cast
 
 import numpy as np
-import os
 from pathlib import Path
 from pygtrie import CharTrie  # type: ignore
 
@@ -23,9 +22,6 @@
     DEFAULT_UNK_LOGP_OFFSET,
     LOG_BASE_CHANGE_FACTOR,
 )
-
-DEFAULT_MODEL_FILE_NAME = "kenLM.arpa"
-
 
 logger = logging.getLogger(__name__)
 
@@ -293,72 +289,6 @@
         lm_score = self.alpha * lm_score * LOG_BASE_CHANGE_FACTOR + self.beta
         return lm_score, end_state
 
-<<<<<<< HEAD
-    @classmethod
-    def load_from_hf_hub(
-        cls,
-        pretrained_path: str,
-        unigrams: Optional[Collection[str]] = None,
-        alpha: float = DEFAULT_ALPHA,
-        beta: float = DEFAULT_BETA,
-        unk_score_offset: float = DEFAULT_UNK_LOGP_OFFSET,
-        score_boundary: bool = DEFAULT_SCORE_LM_BOUNDARY,
-        model_file_name: str = DEFAULT_MODEL_FILE_NAME,
-    ):
-        """Class method to load model from https://huggingface.co/
-
-        Args:
-            pretrained_path: string, the `model id` of a pretrained model hosted inside a model
-                repo on https://huggingface.co/. Valid model ids can be namespaced under a user or
-                organization name, like ``kensho/5gram-spanish-kenLM``. For more information, please
-                take a look at https://huggingface.co/docs/hub/main .
-            unigrams: list of known word unigrams
-            alpha: weight for language model during shallow fusion
-            beta: weight for length score adjustment of during scoring
-            unk_score_offset: amount of log score offset for unknown tokens
-            score_boundary: whether to have kenlm respect boundaries when scoring
-            model_file_name: file name of the model as expected to be saved on https://huggingface.co/.
-        """
-        if os.path.isfile(pretrained_path):
-            logger.info(f"Path to local file {pretrained_path} provided. Loading KenLM model from local file.")
-            kenlm_model_path = pretrained_path
-        else:
-            from . import __version__ as VERSION, __package_name__ as LIBRARY_NAME
-
-            CACHE_DIRECTORY = os.path.join(Path.home(), ".cache", LIBRARY_NAME)
-
-            try:
-                from huggingface_hub import hf_hub_download
-            except ImportError:
-                raise ImportError(
-                    "You need to install huggingface_hub to use `load_from_hf_hub`. "
-                    "See https://pypi.org/project/huggingface-hub/ for installation."
-                )
-
-            # download and cache model
-            kenlm_model_path = hf_hub_download(
-                repo_id=pretrained_path, 
-                filename=model_file_name,
-                library_name=LIBRARY_NAME,
-                library_version=VERSION,
-                cache_dir=CACHE_DIRECTORY,
-            )
-
-        # load unigrams if possible
-        if unigrams is None:
-            try:
-                unigrams = load_unigram_set_from_arpa(kenlm_model_path)
-            except ValueError:
-                logger.warning(
-                    "Unigrams not provided and cannot be automatically determined from LM file (only "
-                    "arpa format). Decoding accuracy might be reduced."
-                )
-
-        # load KenLM model
-        kenlm_model = kenlm.Model(kenlm_model_path)
-
-        return cls(kenlm_model, unigrams, alpha=alpha, beta=beta, unk_score_offset=unk_score_offset, score_boundary=score_boundary)
-=======
     # Serialization stuff below
     # Language models are annoying to serialize because the kenlm model MUST be an actual file
     # and not just something that is file-like. Language models are written to a directory with
@@ -402,7 +332,7 @@
         shutil.copy2(self._kenlm_model.path, kenlm_path)
 
     @staticmethod
-    def parse_directory_contents(filepath: str) -> Dict[str, str]:
+    def parse_directory_contents(filepath: str, ) -> Dict[str, str]:
         """Check the contents of a directory for the correct files."""
         contents = os.listdir(filepath)
         # filter out hidden files
@@ -432,9 +362,16 @@
         }
 
     @classmethod
-    def load_from_dir(cls, filepath: str) -> "LanguageModel":
+    def load_from_dir(cls, filepath: Optional[str] = None, filenames: Optional[Dict] = None) -> "LanguageModel":
         """Load from a directory."""
-        filenames = cls.parse_directory_contents(filepath)
+
+        if filenames is None and filepath is None:
+            raise ValueError(
+                "filepath has to be passed if filenames are not passed"
+            )
+        elif filenames is None:
+            filenames = cls.parse_directory_contents(filepath)
+
         with open(filenames["json_attrs"], "r") as fi:
             json_attrs = json.load(fi)
         if set(json_attrs.keys()) != set(cls.JSON_ATTRS):
@@ -448,7 +385,66 @@
 
         kenlm_model = kenlm.Model(filenames["kenlm"])
         return cls(kenlm_model, unigrams, **json_attrs)
->>>>>>> b50b5ae3
+
+    @classmethod
+    def load_from_hf_hub(cls, pretrained_path: str, kenlm_filename: str = "kenLM.arpa", cache_dir: Optional[str] = None, **kwargs):
+        """Class method to load model from https://huggingface.co/
+
+        Args:
+            pretrained_path: string, the `model id` of a pretrained model hosted inside a model
+                repo on https://huggingface.co/. Valid model ids can be namespaced under a user or
+                organization name, like ``kensho/5gram-spanish-kenLM``. For more information, please
+                take a look at https://huggingface.co/docs/hub/main .
+            kenlm_filename: file name of the kenlm model as expected to be saved on https://huggingface.co/. Defaults to "kenlm.arpa".
+            cache_dir: path to where the language model should be downloaded and cached.
+        """
+        from . import __version__ as VERSION, __package_name__ as LIBRARY_NAME
+
+        CACHE_DIRECTORY = cache_dir or os.path.join(Path.home(), ".cache", LIBRARY_NAME)
+
+        try:
+            from huggingface_hub import hf_hub_download
+        except ImportError:
+            raise ImportError(
+                "You need to install huggingface_hub to use `load_from_hf_hub`. "
+                "See https://pypi.org/project/huggingface-hub/ for installation."
+            )
+
+        # download and cache kenLM model
+        kenlm_model_path = hf_hub_download(
+            repo_id=pretrained_path,
+            filename=kenlm_filename,
+            library_name=LIBRARY_NAME,
+            library_version=VERSION,
+            cache_dir=CACHE_DIRECTORY,
+            **kwargs,
+        )
+
+        # download and cache unigrams
+        unigrams_path = hf_hub_download(
+            repo_id=pretrained_path, 
+            filename=LanguageModel._UNIGRAMS_SERIALIZED_FILENAME,
+            library_name=LIBRARY_NAME,
+            library_version=VERSION,
+            cache_dir=CACHE_DIRECTORY,
+            **kwargs,
+        )
+
+        # download and cache attributes
+        json_attrs_path = hf_hub_download(
+            repo_id=pretrained_path,
+            filename=LanguageModel._ATTRS_SERIALIZED_FILENAME,
+            library_name=LIBRARY_NAME,
+            library_version=VERSION,
+            cache_dir=CACHE_DIRECTORY,
+            **kwargs,
+        )
+        filenames = {
+            "kenlm": kenlm_model_path,
+            "unigrams": unigrams_path,
+            "json_attrs": json_attrs_path,
+        }
+        return cls.load_from_dir(filenames=filenames)
 
 
 class MultiLanguageModel(AbstractLanguageModel):
