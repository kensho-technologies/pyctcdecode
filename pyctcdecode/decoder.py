--- conflicted
+++ resolved
@@ -63,8 +63,8 @@
 # Key for the language model score cache
 # text, is_eos
 LMScoreCacheKey = Tuple[str, bool]
-# LM score with hotword score, raw LM score, LMState
-LMScoreCacheValue = Tuple[float, float, LMState]
+# LM score with hotword score, raw LM score, AbstracatLMState
+LMScoreCacheValue = Tuple[float, float, AbstractLMState]
 
 # constants
 NULL_FRAMES: Frames = (-1, -1)  # placeholder that gets replaced with positive integer frame indices
@@ -282,11 +282,7 @@
         self,
         beams: List[Beam],
         hotword_scorer: HotwordScorer,
-<<<<<<< HEAD
-        cached_lm_scores: Dict[str, Tuple[float, float, AbstractLMState]],
-=======
         cached_lm_scores: Dict[LMScoreCacheKey, LMScoreCacheValue],
->>>>>>> b5a0038b
         cached_partial_token_scores: Dict[str, float],
         is_eos: bool = False,
     ) -> List[LMBeam]:
@@ -374,24 +370,14 @@
         # local dictionaries to cache scores during decoding
         # we can pass in an input start state to keep the decoder stateful and working on realtime
         language_model = self._language_model
-<<<<<<< HEAD
         if language_model is None:
-            cached_lm_scores: Dict[str, Tuple[float, float, AbstractLMState]] = {}
+            cached_lm_scores: Dict[LMScoreCacheKey, LMScoreCacheValue] = {}
         else:
             if lm_start_state is None:
                 start_state = language_model.get_start_state()
             else:
                 start_state = lm_start_state
-            cached_lm_scores = {"": (0.0, 0.0, start_state)}
-
-=======
-        if lm_start_state is None and language_model is not None:
-            cached_lm_scores: Dict[LMScoreCacheKey, LMScoreCacheValue] = {
-                ("", False): (0.0, 0.0, language_model.get_start_state())
-            }
-        else:
-            cached_lm_scores = {("", False): (0.0, 0.0, lm_start_state)}
->>>>>>> b5a0038b
+            cached_lm_scores = {("", False): (0.0, 0.0, start_state)}
         cached_p_lm_scores: Dict[str, float] = {}
         # start with single beam to expand on
         beams = [EMPTY_START_BEAM]
